--- conflicted
+++ resolved
@@ -7,12 +7,8 @@
 	IRootState,
 	ISettingsState,
 } from '../Interface';
-<<<<<<< HEAD
 import { getSettings } from '../api/settings-mock';
-import { submitPersonalizationSurvey } from '../api/settings';
-=======
-import { getPromptsData, getSettings, submitValueSurvey, submitPersonalizationSurvey, submitContactInfo } from '../api/settings';
->>>>>>> de971de2
+import { getPromptsData, submitValueSurvey, submitPersonalizationSurvey, submitContactInfo } from '../api/settings';
 import Vue from 'vue';
 import { getPersonalizedNodeTypes } from './helper';
 import { CONTACT_PROMPT_MODAL_KEY, PERSONALIZATION_MODAL_KEY, VALUE_SURVEY_MODAL_KEY } from '@/constants';
@@ -32,7 +28,6 @@
 
 			return getPersonalizedNodeTypes(answers);
 		},
-<<<<<<< HEAD
 		versionCli(state: ISettingsState) {
 			return state.settings.versionCli;
 		},
@@ -41,10 +36,9 @@
 		},
 		isInstanceSetup(state: ISettingsState) {
 			return !!state.settings.userManagement && state.settings.userManagement.hasOwner;
-=======
+		},
 		getPromptsData(state: ISettingsState) {
 			return state.promptsData;
->>>>>>> de971de2
 		},
 	},
 	mutations: {
@@ -57,15 +51,13 @@
 				shouldShow: false,
 			});
 		},
-<<<<<<< HEAD
 		completeInstanceSetup(state: ISettingsState) {
 			if (state.settings.userManagement) {
 				state.settings.userManagement.hasOwner = true;
 			}
-=======
+		},
 		setPromptsData(state: ISettingsState, promptsData: IN8nPrompts) {
 			Vue.set(state, 'promptsData', promptsData);
->>>>>>> de971de2
 		},
 	},
 	actions: {
