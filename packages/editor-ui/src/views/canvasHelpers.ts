--- conflicted
+++ resolved
@@ -114,11 +114,6 @@
 	],
 ];
 
-<<<<<<< HEAD
-
-
-=======
->>>>>>> 6453996d
 export const ANCHOR_POSITIONS: {
 	[key: string]: {
 		[key: number]: number[][];
