--- conflicted
+++ resolved
@@ -1,10 +1,6 @@
 <template>
 	<div>
-<<<<<<< HEAD
 		<div :class="$style.inputPanel" v-if="!hideInputAndOutput && !isTriggerNode" :style="inputPanelStyles">
-=======
-		<div :class="$style.inputPanel" :style="inputPanelStyles">
->>>>>>> 44b64fb6
 			<slot name="input"></slot>
 		</div>
 		<div :class="$style.outputPanel" v-if="!hideInputAndOutput" :style="outputPanelStyles">
@@ -14,11 +10,7 @@
 			<div :class="$style.dragButtonContainer" @click="close">
 				<PanelDragButton
 					:class="{ [$style.draggable]: true, [$style.visible]: isDragging }"
-<<<<<<< HEAD
 					v-if="!hideInputAndOutput && !isTriggerNode"
-=======
-					v-if="isDraggable"
->>>>>>> 44b64fb6
 					:canMoveLeft="canMoveLeft"
 					:canMoveRight="canMoveRight"
 					@dragstart="onDragStart"
@@ -50,13 +42,11 @@
 		isDraggable: {
 			type: Boolean,
 		},
-<<<<<<< HEAD
 		hideInputAndOutput: {
 			type: Boolean,
-=======
+		},
 		position: {
 			type: Number,
->>>>>>> 44b64fb6
 		},
 	},
 	data() {
