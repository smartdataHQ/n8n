--- conflicted
+++ resolved
@@ -6,11 +6,7 @@
 				<div
 					v-if="!isReadOnly"
 				>
-<<<<<<< HEAD
-					<NodeExecuteButton v-if="node && nodeValid" :nodeName="node.name" @execute="onNodeExecute" size="small" />
-=======
-					<NodeExecuteButton :nodeName="node.name" @execute="onNodeExecute" size="small" telemetrySource="parameters" />
->>>>>>> 44b64fb6
+					<NodeExecuteButton v-if="node && nodeValid" :nodeName="node.name" @execute="onNodeExecute" size="small" telemetrySource="parameters"/>
 				</div>
 			</div>
 			<NodeSettingsTabs v-if="node && nodeValid" v-model="openPanel" :nodeType="nodeType" :sessionId="sessionId" />
