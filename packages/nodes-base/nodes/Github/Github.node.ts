--- conflicted
+++ resolved
@@ -229,15 +229,6 @@
 						description: 'Get the data of a single repository',
 					},
 					{
-<<<<<<< HEAD
-=======
-						name: 'Get License',
-						value: 'getLicense',
-						description:
-							'Returns the contents of the repository\'s license file, if one is detected',
-					},
-					{
->>>>>>> 2ca27006
 						name: 'Get Issues',
 						value: 'getIssues',
 						description: 'Returns issues of a repository',
