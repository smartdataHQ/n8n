/* eslint-disable @typescript-eslint/naming-convention */
/* eslint-disable import/no-cycle */
import {
	ExecutionError,
	ICredentialDataDecryptedObject,
	ICredentialsDecrypted,
	ICredentialsEncrypted,
	IDataObject,
	IDeferredPromise,
	IExecuteResponsePromiseData,
	IRun,
	IRunData,
	IRunExecutionData,
	ITaskData,
	ITelemetrySettings,
	ITelemetryTrackProperties,
	IWorkflowBase as IWorkflowBaseWorkflow,
	Workflow,
	WorkflowExecuteMode,
} from 'n8n-workflow';

import { WorkflowExecute } from 'n8n-core';

// eslint-disable-next-line import/no-extraneous-dependencies
import PCancelable from 'p-cancelable';
import { Repository } from 'typeorm';

import { ChildProcess } from 'child_process';
import { Url } from 'url';
import { Request } from 'express';
import { WorkflowEntity } from './databases/entities/WorkflowEntity';
import { TagEntity } from './databases/entities/TagEntity';
import { Role } from './databases/entities/Role';
import { User } from './databases/entities/User';
import { SharedCredentials } from './databases/entities/SharedCredentials';
import { SharedWorkflow } from './databases/entities/SharedWorkflow';
import { Settings } from './databases/entities/Settings';
import { InstalledPackages } from './databases/entities/InstalledPackages';
import { InstalledNodes } from './databases/entities/InstalledNodes';

export interface IActivationError {
	time: number;
	error: {
		message: string;
	};
}

export interface IBullJobData {
	executionId: string;
	loadStaticData: boolean;
}

export interface IBullJobResponse {
	success: boolean;
}

export interface IBullWebhookResponse {
	executionId: string;
	response: IExecuteResponsePromiseData;
}

export interface ICustomRequest extends Request {
	parsedUrl: Url | undefined;
}

export interface ICredentialsTypeData {
	[key: string]: {
		className: string;
		sourcePath: string;
	};
}

export interface ICredentialsOverwrite {
	[key: string]: ICredentialDataDecryptedObject;
}

export interface IDatabaseCollections {
	Credentials: Repository<ICredentialsDb>;
	Execution: Repository<IExecutionFlattedDb>;
	Workflow: Repository<WorkflowEntity>;
	Webhook: Repository<IWebhookDb>;
	Tag: Repository<TagEntity>;
	Role: Repository<Role>;
	User: Repository<User>;
	SharedCredentials: Repository<SharedCredentials>;
	SharedWorkflow: Repository<SharedWorkflow>;
	Settings: Repository<Settings>;
	InstalledPackages: Repository<InstalledPackages>;
	InstalledNodes: Repository<InstalledNodes>;
}

export interface IWebhookDb {
	workflowId: number | string;
	webhookPath: string;
	method: string;
	node: string;
	webhookId?: string;
	pathLength?: number;
}

// ----------------------------------
//               settings
// ----------------------------------

export interface ISettingsDb {
	key: string;
	value: string | boolean | IDataObject | number;
	loadOnStartup: boolean;
}

// ----------------------------------
//               tags
// ----------------------------------

export interface ITagDb {
	id: number;
	name: string;
	createdAt: Date;
	updatedAt: Date;
}

export interface ITagToImport {
	id: string | number;
	name: string;
	createdAt?: string;
	updatedAt?: string;
}

export type UsageCount = {
	usageCount: number;
};

export type ITagWithCountDb = ITagDb & UsageCount;

// ----------------------------------
//            workflows
// ----------------------------------

export interface IWorkflowBase extends IWorkflowBaseWorkflow {
	id?: number | string;
}

// Almost identical to editor-ui.Interfaces.ts
export interface IWorkflowDb extends IWorkflowBase {
	id: number | string;
	tags: ITagDb[];
}

export interface IWorkflowToImport extends IWorkflowBase {
	tags: ITagToImport[];
}

export interface IWorkflowResponse extends IWorkflowBase {
	id: string;
}

// ----------------------------------
//            credentials
// ----------------------------------

export interface ICredentialsBase {
	createdAt: Date;
	updatedAt: Date;
}

export interface ICredentialsDb extends ICredentialsBase, ICredentialsEncrypted {
	id: number | string;
	name: string;
}

export interface ICredentialsResponse extends ICredentialsDb {
	id: string;
}

export interface ICredentialsDecryptedDb extends ICredentialsBase, ICredentialsDecrypted {
	id: number | string;
}

export interface ICredentialsDecryptedResponse extends ICredentialsDecryptedDb {
	id: string;
}

export type DatabaseType = 'mariadb' | 'postgresdb' | 'mysqldb' | 'sqlite';
export type SaveExecutionDataType = 'all' | 'none';

export interface IExecutionBase {
	id?: number | string;
	mode: WorkflowExecuteMode;
	startedAt: Date;
	stoppedAt?: Date; // empty value means execution is still running
	workflowId?: string; // To be able to filter executions easily //
	finished: boolean;
	retryOf?: number | string; // If it is a retry, the id of the execution it is a retry of.
	retrySuccessId?: number | string; // If it failed and a retry did succeed. The id of the successful retry.
}

// Data in regular format with references
export interface IExecutionDb extends IExecutionBase {
	data: IRunExecutionData;
	waitTill?: Date;
	workflowData?: IWorkflowBase;
}

export interface IExecutionPushResponse {
	executionId?: string;
	waitingForWebhook?: boolean;
}

export interface IExecutionResponse extends IExecutionBase {
	id: string;
	data: IRunExecutionData;
	retryOf?: string;
	retrySuccessId?: string;
	waitTill?: Date;
	workflowData: IWorkflowBase;
}

// Flatted data to save memory when saving in database or transfering
// via REST API
export interface IExecutionFlatted extends IExecutionBase {
	data: string;
	workflowData: IWorkflowBase;
}

export interface IExecutionFlattedDb extends IExecutionBase {
	id: number | string;
	data: string;
	waitTill?: Date | null;
	workflowData: IWorkflowBase;
}

export interface IExecutionFlattedResponse extends IExecutionFlatted {
	id: string;
	retryOf?: string;
}

export interface IExecutionResponseApi {
	id: number | string;
	mode: WorkflowExecuteMode;
	startedAt: Date;
	stoppedAt?: Date;
	workflowId?: string;
	finished: boolean;
	retryOf?: number | string;
	retrySuccessId?: number | string;
	data?: object;
	waitTill?: Date | null;
	workflowData: IWorkflowBase;
}
export interface IExecutionsListResponse {
	count: number;
	// results: IExecutionShortResponse[];
	results: IExecutionsSummary[];
	estimated: boolean;
}

export interface IExecutionsStopData {
	finished?: boolean;
	mode: WorkflowExecuteMode;
	startedAt: Date;
	stoppedAt?: Date;
}

export interface IExecutionsSummary {
	id: string;
	finished?: boolean;
	mode: WorkflowExecuteMode;
	retryOf?: string;
	retrySuccessId?: string;
	waitTill?: Date;
	startedAt: Date;
	stoppedAt?: Date;
	workflowId: string;
	workflowName?: string;
}

export interface IExecutionsCurrentSummary {
	id: string;
	retryOf?: string;
	startedAt: Date;
	mode: WorkflowExecuteMode;
	workflowId: string;
}

export interface IExecutionDeleteFilter {
	deleteBefore?: Date;
	filters?: IDataObject;
	ids?: string[];
}

export interface IExecutingWorkflowData {
	executionData: IWorkflowExecutionDataProcess;
	process?: ChildProcess;
	startedAt: Date;
	postExecutePromises: Array<IDeferredPromise<IRun | undefined>>;
	responsePromise?: IDeferredPromise<IExecuteResponsePromiseData>;
	workflowExecution?: PCancelable<IRun>;
}

export interface IExternalHooks {
	credentials?: {
		create?: Array<{
			(this: IExternalHooksFunctions, credentialsData: ICredentialsEncrypted): Promise<void>;
		}>;
		delete?: Array<{ (this: IExternalHooksFunctions, credentialId: string): Promise<void> }>;
		update?: Array<{
			(this: IExternalHooksFunctions, credentialsData: ICredentialsDb): Promise<void>;
		}>;
	};
	workflow?: {
		activate?: Array<{ (this: IExternalHooksFunctions, workflowData: IWorkflowDb): Promise<void> }>;
		create?: Array<{ (this: IExternalHooksFunctions, workflowData: IWorkflowBase): Promise<void> }>;
		delete?: Array<{ (this: IExternalHooksFunctions, workflowId: string): Promise<void> }>;
		execute?: Array<{
			(
				this: IExternalHooksFunctions,
				workflowData: IWorkflowDb,
				mode: WorkflowExecuteMode,
			): Promise<void>;
		}>;
		update?: Array<{ (this: IExternalHooksFunctions, workflowData: IWorkflowDb): Promise<void> }>;
	};
}

export interface IExternalHooksFileData {
	[key: string]: {
		// eslint-disable-next-line @typescript-eslint/no-explicit-any
		[key: string]: Array<(...args: any[]) => Promise<void>>;
	};
}

export interface IExternalHooksFunctions {
	dbCollections: IDatabaseCollections;
}

export interface IExternalHooksClass {
	init(): Promise<void>;
	// eslint-disable-next-line @typescript-eslint/no-explicit-any
	run(hookName: string, hookParameters?: any[]): Promise<void>;
}

export interface IDiagnosticInfo {
	versionCli: string;
	databaseType: DatabaseType;
	notificationsEnabled: boolean;
	disableProductionWebhooksOnMainProcess: boolean;
	basicAuthActive: boolean;
	systemInfo: {
		os: {
			type?: string;
			version?: string;
		};
		memory?: number;
		cpus: {
			count?: number;
			model?: string;
			speed?: number;
		};
	};
	executionVariables: {
		[key: string]: string | number | boolean | undefined;
	};
	deploymentType: string;
	binaryDataMode: string;
	n8n_multi_user_allowed: boolean;
	smtp_set_up: boolean;
}

export interface ITelemetryUserDeletionData {
	user_id: string;
	target_user_old_status: 'active' | 'invited';
	migration_strategy?: 'transfer_data' | 'delete_data';
	target_user_id?: string;
	migration_user_id?: string;
}

export interface IInternalHooksClass {
	onN8nStop(): Promise<void>;
	onServerStarted(
		diagnosticInfo: IDiagnosticInfo,
		firstWorkflowCreatedAt?: Date,
	): Promise<unknown[]>;
	onPersonalizationSurveySubmitted(userId: string, answers: Record<string, string>): Promise<void>;
	onWorkflowCreated(userId: string, workflow: IWorkflowBase, publicApi: boolean): Promise<void>;
	onWorkflowDeleted(userId: string, workflowId: string, publicApi: boolean): Promise<void>;
	onWorkflowSaved(userId: string, workflow: IWorkflowBase, publicApi: boolean): Promise<void>;
	onWorkflowPostExecute(
		executionId: string,
		workflow: IWorkflowBase,
		runData?: IRun,
		userId?: string,
	): Promise<void>;
	onUserDeletion(
		userId: string,
		userDeletionData: ITelemetryUserDeletionData,
		publicApi: boolean,
	): Promise<void>;
	onUserInvite(userInviteData: { user_id: string; target_user_id: string[] }): Promise<void>;
	onUserReinvite(userReinviteData: { user_id: string; target_user_id: string }): Promise<void>;
	onUserUpdate(userUpdateData: { user_id: string; fields_changed: string[] }): Promise<void>;
	onUserInviteEmailClick(userInviteClickData: { user_id: string }): Promise<void>;
	onUserPasswordResetEmailClick(userPasswordResetData: { user_id: string }): Promise<void>;
	onUserTransactionalEmail(userTransactionalEmailData: {
		user_id: string;
		message_type: 'Reset password' | 'New user invite' | 'Resend invite';
	}): Promise<void>;
	onUserPasswordResetRequestClick(userPasswordResetData: { user_id: string }): Promise<void>;
	onInstanceOwnerSetup(instanceOwnerSetupData: { user_id: string }): Promise<void>;
	onUserSignup(userSignupData: { user_id: string }): Promise<void>;
}

export interface IN8nConfig {
	database: IN8nConfigDatabase;
	endpoints: IN8nConfigEndpoints;
	executions: IN8nConfigExecutions;
	generic: IN8nConfigGeneric;
	host: string;
	nodes: IN8nConfigNodes;
	port: number;
	protocol: 'http' | 'https';
}

export interface IN8nConfigDatabase {
	type: DatabaseType;
	postgresdb: {
		host: string;
		password: string;
		port: number;
		user: string;
	};
}

export interface IN8nConfigEndpoints {
	rest: string;
	webhook: string;
	webhookTest: string;
}

// eslint-disable-next-line import/export
export interface IN8nConfigExecutions {
	saveDataOnError: SaveExecutionDataType;
	saveDataOnSuccess: SaveExecutionDataType;
	saveDataManualExecutions: boolean;
}

// eslint-disable-next-line import/export
export interface IN8nConfigExecutions {
	saveDataOnError: SaveExecutionDataType;
	saveDataOnSuccess: SaveExecutionDataType;
	saveDataManualExecutions: boolean;
}

export interface IN8nConfigGeneric {
	timezone: string;
}

export interface IN8nConfigNodes {
	errorTriggerType: string;
	exclude: string[];
}

export interface IVersionNotificationSettings {
	enabled: boolean;
	endpoint: string;
	infoUrl: string;
}

export interface IN8nNodePackageJson {
	name: string;
	version: string;
	n8n?: {
		credentials?: string[];
		nodes?: string[];
	};
	author?: {
		name?: string;
		email?: string;
	};
}

export interface IN8nUISettings {
	endpointWebhook: string;
	endpointWebhookTest: string;
	saveDataErrorExecution: string;
	saveDataSuccessExecution: string;
	saveManualExecutions: boolean;
	executionTimeout: number;
	maxExecutionTimeout: number;
	oauthCallbackUrls: {
		oauth1: string;
		oauth2: string;
	};
	timezone: string;
	urlBaseWebhook: string;
	urlBaseEditor: string;
	versionCli: string;
	n8nMetadata?: {
		[key: string]: string | number | undefined;
	};
	versionNotifications: IVersionNotificationSettings;
	instanceId: string;
	telemetry: ITelemetrySettings;
	personalizationSurveyEnabled: boolean;
	defaultLocale: string;
	userManagement: IUserManagementSettings;
	publicApi: IPublicApiSettings;
	workflowTagsDisabled: boolean;
	logLevel: 'info' | 'debug' | 'warn' | 'error' | 'verbose' | 'silent';
	hiringBannerEnabled: boolean;
	templates: {
		enabled: boolean;
		host: string;
	};
	missingPackages?: boolean;
	executionMode: 'regular' | 'queue';
	communityNodesEnabled: boolean;
}

export interface IPersonalizationSurveyAnswers {
	codingSkill: string | null;
	companyIndustry: string[];
	companySize: string | null;
	otherCompanyIndustry: string | null;
	otherWorkArea: string | null;
	workArea: string[] | string | null;
}

export interface IUserSettings {
	isOnboarded?: boolean;
}

export interface IUserManagementSettings {
	enabled: boolean;
	showSetupOnFirstLoad?: boolean;
	smtpSetup: boolean;
}
export interface IPublicApiSettings {
	enabled: boolean;
	latestVersion: number;
	path: string;
}

export interface IPackageVersions {
	cli: string;
}

export type IPushDataType = IPushData['type'];

export type IPushData =
	| PushDataExecutionFinished
	| PushDataExecutionStarted
	| PushDataExecuteAfter
	| PushDataExecuteBefore
	| PushDataConsoleMessage
	| PushDataReloadNodeType
	| PushDataRemoveNodeType
	| PushDataTestWebhook;

type PushDataExecutionFinished = {
	data: IPushDataExecutionFinished;
	type: 'executionFinished';
};

type PushDataExecutionStarted = {
	data: IPushDataExecutionStarted;
	type: 'executionStarted';
};

type PushDataExecuteAfter = {
	data: IPushDataNodeExecuteAfter;
	type: 'nodeExecuteAfter';
};

type PushDataExecuteBefore = {
	data: IPushDataNodeExecuteBefore;
	type: 'nodeExecuteBefore';
};

type PushDataConsoleMessage = {
	data: IPushDataConsoleMessage;
	type: 'sendConsoleMessage';
};

type PushDataReloadNodeType = {
	data: IPushDataReloadNodeType;
	type: 'reloadNodeType';
};

type PushDataRemoveNodeType = {
	data: IPushDataRemoveNodeType;
	type: 'removeNodeType';
};

type PushDataTestWebhook = {
	data: IPushDataTestWebhook;
	type: 'testWebhookDeleted' | 'testWebhookReceived';
};

export interface IPushDataExecutionFinished {
	data: IRun;
	executionId: string;
	retryOf?: string;
}

export interface IPushDataExecutionStarted {
	executionId: string;
	mode: WorkflowExecuteMode;
	startedAt: Date;
	retryOf?: string;
	workflowId: string;
	workflowName?: string;
}

export interface IPushDataNodeExecuteAfter {
	data: ITaskData;
	executionId: string;
	nodeName: string;
}

export interface IPushDataNodeExecuteBefore {
	executionId: string;
	nodeName: string;
}

export interface IPushDataReloadNodeType {
	name: string;
	version: number;
}

export interface IPushDataRemoveNodeType {
	name: string;
	version: number;
}

export interface IPushDataTestWebhook {
	executionId: string;
	workflowId: string;
}

export interface IPushDataConsoleMessage {
	source: string;
	message: string;
}

export interface IResponseCallbackData {
	data?: IDataObject | IDataObject[];
	headers?: object;
	noWebhookResponse?: boolean;
	responseCode?: number;
}

export interface ITransferNodeTypes {
	[key: string]: {
		className: string;
		sourcePath: string;
	};
}

export interface IWorkflowErrorData {
	// eslint-disable-next-line @typescript-eslint/no-explicit-any
	[key: string]: any;
	execution?: {
		id?: string;
		url?: string;
		retryOf?: string;
		error: ExecutionError;
		lastNodeExecuted: string;
		mode: WorkflowExecuteMode;
	};
	trigger?: {
		error: ExecutionError;
		mode: WorkflowExecuteMode;
	};
	workflow: {
		id?: string;
		name: string;
	};
}

export interface IProcessMessageDataHook {
	hook: string;
	// eslint-disable-next-line @typescript-eslint/no-explicit-any
	parameters: any[];
}

export interface IWorkflowExecutionDataProcess {
	destinationNode?: string;
	executionMode: WorkflowExecuteMode;
	executionData?: IRunExecutionData;
	runData?: IRunData;
	retryOf?: number | string;
	sessionId?: string;
	startNodes?: string[];
	workflowData: IWorkflowBase;
	userId: string;
}

export interface IWorkflowExecutionDataProcessWithExecution extends IWorkflowExecutionDataProcess {
	credentialsOverwrite: ICredentialsOverwrite;
	credentialsTypeData: ICredentialsTypeData;
	executionId: string;
	nodeTypeData: ITransferNodeTypes;
	userId: string;
}

export interface IWorkflowExecuteProcess {
	startedAt: Date;
	workflow: Workflow;
	workflowExecute: WorkflowExecute;
}

export type WhereClause = Record<string, { id: string }>;

<<<<<<< HEAD
/** ********************************
 * Commuinity nodes
 ******************************** */

export type ParsedNpmPackageName = {
	packageName: string;
	originalString: string;
	scope?: string;
	version?: string;
};

export type NpmUpdatesAvailable = {
	[packageName: string]: {
		current: string;
		wanted: string;
		latest: string;
		location: string;
	};
};

export type NpmPackageStatusCheck = {
	status: 'OK' | 'Banned';
	reason?: string;
};
=======
// ----------------------------------
//               telemetry
// ----------------------------------

export interface IExecutionTrackProperties extends ITelemetryTrackProperties {
	workflow_id: string;
	success: boolean;
	error_node_type?: string;
	is_manual: boolean;
}
>>>>>>> 683d2dfc
<|MERGE_RESOLUTION|>--- conflicted
+++ resolved
@@ -711,7 +711,6 @@
 
 export type WhereClause = Record<string, { id: string }>;
 
-<<<<<<< HEAD
 /** ********************************
  * Commuinity nodes
  ******************************** */
@@ -736,7 +735,7 @@
 	status: 'OK' | 'Banned';
 	reason?: string;
 };
-=======
+
 // ----------------------------------
 //               telemetry
 // ----------------------------------
@@ -746,5 +745,4 @@
 	success: boolean;
 	error_node_type?: string;
 	is_manual: boolean;
-}
->>>>>>> 683d2dfc
+}